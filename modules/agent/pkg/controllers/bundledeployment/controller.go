--- conflicted
+++ resolved
@@ -92,7 +92,6 @@
 }
 
 func (h *handler) DeployBundle(bd *fleet.BundleDeployment, status fleet.BundleDeploymentStatus) (fleet.BundleDeploymentStatus, error) {
-<<<<<<< HEAD
 
 	if bd.Spec.Options.Schedule != "" && status.ScheduledAt == "" {
 		cronSched, err := cron.ParseStandard(bd.Spec.Options.Schedule)
@@ -142,10 +141,7 @@
 		}
 	}
 
-	dependOn, ok, err := h.checkDependency(bd)
-=======
 	depBundles, ok, err := h.checkDependency(bd)
->>>>>>> 450e2359
 	if err != nil {
 		return status, err
 	}
